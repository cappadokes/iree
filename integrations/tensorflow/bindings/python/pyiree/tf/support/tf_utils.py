--- conflicted
+++ resolved
@@ -171,11 +171,7 @@
   try:
     # Convert the tf_module into raw TF input MLIR.
     compiler_module = compiler.tf_module_to_compiler_module(
-<<<<<<< HEAD
-        tf_module, exported_names, sm_path)
-=======
       tf_module, exported_names, sm_path)
->>>>>>> f0a07f63
 
     if artifacts_dir is not None:
       tf_mlir_path = os.path.join(artifacts_dir, "tf_input.mlir")
